--- conflicted
+++ resolved
@@ -42,6 +42,12 @@
     reduced_space::Bool = false,
 )
     inner_predictor = MathOptAI.build_predictor(predictor; config)
+    if reduced_space
+        # If config maps to a ReducedSpace predictor, we'll get a MethodError
+        # when trying to add the nested redcued space predictors.
+        # TODO: raise a nicer error or try to handle this gracefully.
+        inner_predictor = MathOptAI.ReducedSpace(inner_predictor)
+    end
     return MathOptAI.add_predictor(model, inner_predictor, x)
 end
 
@@ -74,18 +80,7 @@
     torch = PythonCall.pyimport("torch")
     nn = PythonCall.pyimport("torch.nn")
     torch_model = torch.load(predictor.filename)
-<<<<<<< HEAD
     return _predictor(nn, torch_model, config)
-=======
-    inner_predictor = _predictor(nn, torch_model, config)
-    if reduced_space
-        # If config maps to a ReducedSpace predictor, we'll get a MethodError
-        # when trying to add the nested redcued space predictors.
-        # TODO: raise a nicer error or try to handle this gracefully.
-        inner_predictor = MathOptAI.ReducedSpace(inner_predictor)
-    end
-    return MathOptAI.add_predictor(model, inner_predictor, x)
->>>>>>> fea7a927
 end
 
 function _predictor(nn, layer, config)
